--- conflicted
+++ resolved
@@ -220,14 +220,10 @@
 	free(client->nick);
 	free(client->username);
 	free(client->server);
-<<<<<<< HEAD
-=======
-	free(client->quit_msg);
 	//if(client->ssl == NULL){
 		//SSL_shutdown(client->ssl);
 		//SSL_free(client->ssl);
 	//}
->>>>>>> 66b08e4f
 	close(client->socket_fd);
 	ev_io_stop(client->ev_loop, &client->ev_watcher); /* Stop the callback mechanism */
 	ev_break(client->ev_loop, EVBREAK_ONE); /* Stop iterating */
