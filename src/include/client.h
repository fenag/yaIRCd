#ifndef __IRC_CLIENT_GUARD__
#define __IRC_CLIENT_GUARD__
#include <ev.h>
<<<<<<< HEAD
=======
#include <openssl/ssl.h>

>>>>>>> 66b08e4f
/** @file
	@brief Functions that deal with irc clients

	These functions provide an abstraction layer to deal with irc clients. A client is defined to be anything connecting to the server that is not a server.
	Note that developers are not encouraged to directly manipulate the structure. That would break the abstraction layer.
	Every operation to be performed in an `irc_client` shall be invoked through a function declared in this header file.
	@author Filipe Goncalves
	@date November 2013
*/

struct irc_message;
/** The structure that describes an IRC client */
struct irc_client {
	struct ev_io ev_watcher; /**<libev watcher for this client's socket. This watcher will be responsible for calling the appropriate callback function when there is interesting data to read from the socket. */
	struct ev_loop *ev_loop; /**<libev loop for this client's thread. Each thread holds its own loop. */
	char *realname; /**<GECOS field */
	char *hostname; /**<reverse looked up hostname, or the IP address if no reverse is available */
	char *nick; /**<nickname */
	char *username; /**<ident field */
	char *server; /**<this client's server ip address. `NULL` if it's a local client */
	struct irc_message *last_msg; /**<last IRC message received coming from this client. This structure will be filled as we read this client's socket, and when an entire message is finished reading, this structure will contain the necessary information. */
	unsigned is_registered : 1; /**<bit field indicating if this client has registered his connection */
	unsigned uses_ssl : 1; /**<bit field indicating if this client is using a secure connection */
	int socket_fd; /**<the socket descriptor used to communicate with this client */
	SSL *ssl; /**<main SSL structure, created per establish connection*/
};

/** This structure serves as a wrapper to pass arguments to this client's thread initialization function. `pthread_create()` is capable of passing a generic pointer holding the arguments, thus, we encapsulate
	every argument to be passed to `new_client()` in this structure.
*/
struct irc_client_args_wrapper {
	int socket; /**<socket file descriptor for the new connection. Typically, this is the return value from `accept()` */
	char *ip_addr; /**<the new client's ip address */
	SSL *ssl; /**<main SSL structure, created per establish connection*/
};

/* Documented in client.c */		
void *new_client(void *args);

#endif /* __IRC_CLIENT_GUARD__ */<|MERGE_RESOLUTION|>--- conflicted
+++ resolved
@@ -1,11 +1,8 @@
 #ifndef __IRC_CLIENT_GUARD__
 #define __IRC_CLIENT_GUARD__
 #include <ev.h>
-<<<<<<< HEAD
-=======
 #include <openssl/ssl.h>
 
->>>>>>> 66b08e4f
 /** @file
 	@brief Functions that deal with irc clients
 
