--- conflicted
+++ resolved
@@ -6,11 +6,7 @@
 CFLAGS = -o $(BINARY_NAME) -Wall
 INCLUDES = -Iinclude
 LIBS = -lpthread -lev -lssl -lcrypto -lconfig
-<<<<<<< HEAD
-COMPILE = $(CC) $(CFLAGS) $(INCLUDES)
-=======
 COMPILE = $(CC) $(CFLAGS) $(INCLUDES) 
->>>>>>> 77ec4cd8
 
 all: $(FILES)
 	$(COMPILE) $(FILES) $(LIBS)
