--- conflicted
+++ resolved
@@ -248,11 +248,8 @@
 	}
 	new_chan->users_count = 1;
 	new_chan->modes = 0;
-<<<<<<< HEAD
-	new_chan->topic = "This is an example ";
-=======
+
 	new_chan->topic = "No topic. yaIRCd doesn't support TOPIC command yet!";
->>>>>>> 662ab17b
 	join_ack(info->client, new_chan);
 	return (void*)new_chan;
 }
